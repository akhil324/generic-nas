# --- Target Configuration ---
# WARNING: ALL DATA ON THIS DEVICE WILL BE ERASED. Double-check using 'lsblk'.
# Example: /dev/sdb (Linux), /dev/disk2 (macOS - requires script modification for macOS tools)
TARGET_DEVICE=

# --- Source Image ---
# Full path to the Raspberry Pi OS .img file
IMAGE_FILE=

# --- OS Customization (General Tab) ---
# Hostname for the Raspberry Pi (e.g., raspberrypi, mynas)
SET_HOSTNAME=raspberrypi

# Username for the primary user
SET_USERNAME=pi

# Password for the primary user. Leave empty for passwordless sudo if SSH key is used.
# WARNING: Storing plain passwords here is insecure. Consider alternatives if possible.
SET_PASSWORD=raspberry

# Timezone (e.g., Europe/London, America/New_York, Asia/Kolkata). Find yours: timedatectl list-timezones
SET_TIMEZONE=Etc/UTC

# Keyboard Layout (e.g., us, gb, de). Find yours in /usr/share/X11/xkb/rules/base.lst
SET_KEYMAP=us

# --- OS Customization (Services Tab) ---
# Enable SSH server? (true/false)
ENABLE_SSH=true

# Full path to the PUBLIC SSH key file (~/.ssh/id_rsa.pub) to allow key-based login for the user.
# Leave empty to only use password authentication (if SET_PASSWORD is not empty).
# If a key is provided AND SET_PASSWORD is empty, password login might be disabled system-wide (depending on OS defaults).
SSH_PUB_KEY_FILE=

<<<<<<< HEAD
# --- VPN Configuration ---

# Choose the VPN provider: "tailscale" or "zerotier". Leave empty or invalid to skip VPN setup.
VPN_PROVIDER="zerotier" # Or "zerotier"

# --- Tailscale Specific Settings (Required if VPN_PROVIDER="tailscale") ---
# Get this from Tailscale Admin Console -> Settings -> Keys -> Auth keys -> Generate auth key...
# Make it Reusable, optionally Ephemeral, optionally Tagged.
TAILSCALE_AUTH_KEY="tskey-auth-YourVeryLongTailscaleKeyHere"
# Optional: Set a specific hostname for this device within the Tailscale network.
# If left empty, it will likely default to the system hostname set earlier (SET_HOSTNAME).
TAILSCALE_HOSTNAME="my-pi-nas"

# --- ZeroTier Specific Settings (Required if VPN_PROVIDER="zerotier") ---
# The 16-character Network ID from your ZeroTier Central account (https://my.zerotier.com).
ZEROTIER_NETWORK_ID="1234567890abcdef"

# --- Storage & Samba Configuration ---

# Base directory where USB data disks will be mounted. It will be created if it doesn't exist.
SHARE_BASE_PATH="/mnt/shares"

# Comma-separated list of filesystem types to automatically mount and share.
# Common options: ext4,exfat,vfat,ntfs
ALLOWED_FILESYSTEMS="ext4,exfat,vfat,ntfs"

# Workgroup name for Samba network browsing.
SMB_WORKGROUP="WORKGROUP"

# --- User Credentials (Re-used from General Setup) ---
# Ensure SET_USERNAME and SET_PASSWORD are set for Samba user/password.
# SET_USERNAME=pi
# SET_PASSWORD=raspberry
=======
# --- File Browser Configuration ---

# Enable File Browser web UI? (true/false)
ENABLE_FILEBROWSER=true

# Port for File Browser web UI.
FILEBROWSER_PORT="8080"

# Base directory File Browser should serve (should match SHARE_BASE_PATH).
# If SHARE_BASE_PATH is empty, set a default like /mnt/shares
FILEBROWSER_BASE_DIR="/mnt/shares"

# Username for File Browser web login.
FILEBROWSER_USER="webadmin"

# Password for File Browser web login.
FILEBROWSER_PASSWORD="YourSecureWebPassword"
>>>>>>> e9402e3f

# --- OS Customization (Options Tab - Not directly applicable, handled by script logic) ---<|MERGE_RESOLUTION|>--- conflicted
+++ resolved
@@ -33,7 +33,6 @@
 # If a key is provided AND SET_PASSWORD is empty, password login might be disabled system-wide (depending on OS defaults).
 SSH_PUB_KEY_FILE=
 
-<<<<<<< HEAD
 # --- VPN Configuration ---
 
 # Choose the VPN provider: "tailscale" or "zerotier". Leave empty or invalid to skip VPN setup.
@@ -67,7 +66,7 @@
 # Ensure SET_USERNAME and SET_PASSWORD are set for Samba user/password.
 # SET_USERNAME=pi
 # SET_PASSWORD=raspberry
-=======
+
 # --- File Browser Configuration ---
 
 # Enable File Browser web UI? (true/false)
@@ -85,6 +84,5 @@
 
 # Password for File Browser web login.
 FILEBROWSER_PASSWORD="YourSecureWebPassword"
->>>>>>> e9402e3f
 
 # --- OS Customization (Options Tab - Not directly applicable, handled by script logic) ---