# --- Target Configuration ---
# WARNING: ALL DATA ON THIS DEVICE WILL BE ERASED. Double-check using 'lsblk'.
# Example: /dev/sdb (Linux), /dev/disk2 (macOS - requires script modification for macOS tools)
TARGET_DEVICE=

# --- Source Image ---
# Full path to the Raspberry Pi OS .img file
IMAGE_FILE=

# --- OS Customization (General Tab) ---
# Hostname for the Raspberry Pi (e.g., raspberrypi, mynas)
SET_HOSTNAME=raspberrypi

# Username for the primary user
SET_USERNAME=pi

# Password for the primary user. Leave empty for passwordless sudo if SSH key is used.
# WARNING: Storing plain passwords here is insecure. Consider alternatives if possible.
SET_PASSWORD=raspberry

# Timezone (e.g., Europe/London, America/New_York, Asia/Kolkata). Find yours: timedatectl list-timezones
SET_TIMEZONE=Etc/UTC

# Keyboard Layout (e.g., us, gb, de). Find yours in /usr/share/X11/xkb/rules/base.lst
SET_KEYMAP=us

# --- OS Customization (Services Tab) ---
# Enable SSH server? (true/false)
ENABLE_SSH=true

# Full path to the PUBLIC SSH key file (~/.ssh/id_rsa.pub) to allow key-based login for the user.
# Leave empty to only use password authentication (if SET_PASSWORD is not empty).
# If a key is provided AND SET_PASSWORD is empty, password login might be disabled system-wide (depending on OS defaults).
SSH_PUB_KEY_FILE=

<<<<<<< HEAD
# --- VPN Configuration ---

# Choose the VPN provider: "tailscale" or "zerotier". Leave empty or invalid to skip VPN setup.
VPN_PROVIDER="zerotier" # Or "zerotier"

# --- Tailscale Specific Settings (Required if VPN_PROVIDER="tailscale") ---
# Get this from Tailscale Admin Console -> Settings -> Keys -> Auth keys -> Generate auth key...
# Make it Reusable, optionally Ephemeral, optionally Tagged.
TAILSCALE_AUTH_KEY="tskey-auth-YourVeryLongTailscaleKeyHere"
# Optional: Set a specific hostname for this device within the Tailscale network.
# If left empty, it will likely default to the system hostname set earlier (SET_HOSTNAME).
TAILSCALE_HOSTNAME="my-pi-nas"

# --- ZeroTier Specific Settings (Required if VPN_PROVIDER="zerotier") ---
# The 16-character Network ID from your ZeroTier Central account (https://my.zerotier.com).
ZEROTIER_NETWORK_ID="1234567890abcdef"
=======
# --- Storage & Samba Configuration ---

# Base directory where USB data disks will be mounted. It will be created if it doesn't exist.
SHARE_BASE_PATH="/mnt/shares"

# Comma-separated list of filesystem types to automatically mount and share.
# Common options: ext4,exfat,vfat,ntfs
ALLOWED_FILESYSTEMS="ext4,exfat,vfat,ntfs"

# Workgroup name for Samba network browsing.
SMB_WORKGROUP="WORKGROUP"

# --- User Credentials (Re-used from General Setup) ---
# Ensure SET_USERNAME and SET_PASSWORD are set for Samba user/password.
# SET_USERNAME=pi
# SET_PASSWORD=raspberry
>>>>>>> c8063cb7

# --- OS Customization (Options Tab - Not directly applicable, handled by script logic) ---<|MERGE_RESOLUTION|>--- conflicted
+++ resolved
@@ -33,7 +33,6 @@
 # If a key is provided AND SET_PASSWORD is empty, password login might be disabled system-wide (depending on OS defaults).
 SSH_PUB_KEY_FILE=
 
-<<<<<<< HEAD
 # --- VPN Configuration ---
 
 # Choose the VPN provider: "tailscale" or "zerotier". Leave empty or invalid to skip VPN setup.
@@ -50,7 +49,7 @@
 # --- ZeroTier Specific Settings (Required if VPN_PROVIDER="zerotier") ---
 # The 16-character Network ID from your ZeroTier Central account (https://my.zerotier.com).
 ZEROTIER_NETWORK_ID="1234567890abcdef"
-=======
+
 # --- Storage & Samba Configuration ---
 
 # Base directory where USB data disks will be mounted. It will be created if it doesn't exist.
@@ -67,6 +66,5 @@
 # Ensure SET_USERNAME and SET_PASSWORD are set for Samba user/password.
 # SET_USERNAME=pi
 # SET_PASSWORD=raspberry
->>>>>>> c8063cb7
 
 # --- OS Customization (Options Tab - Not directly applicable, handled by script logic) ---